--- conflicted
+++ resolved
@@ -461,9 +461,6 @@
 #==================== OpenCV Single Window Mouse Input ===================
 #-------------------------------------------------------------------------
 
-<<<<<<< HEAD
-=======
-
 #============================== polyline_rgb =============================
 #
 def polyline_rgb(I, polyPts, isClosed = False, lineColor = (255,255,255) , 
@@ -492,7 +489,6 @@
     for ii in range(0,psize[1]):
       cv2.drawMarker(Imark, thePts[:,ii], ptColor, ptMarkType , ptSize, \
                                                    ptThickness, ptLineType)
->>>>>>> 96306caf
 
     rgb(Imark, window_name = window_name)
 
@@ -559,27 +555,17 @@
 
   return pts
 
-<<<<<<< HEAD
 
 #============================ getlinemask_rgb ============================
 #
 def getlinemask_rgb(I, window_name = "Image"):
   """!
   @brief    Quick and dirty polyline input to mask output. Closed path.
-=======
-#=============================== getpts_rgb ==============================
-#
-def getpts_rgb(I, window_name = "Image"):
-  """!
-  @brief    Quick and dirty equivalent implementation to Matlab's getpts.
->>>>>>> 96306caf
 
   @param[in]    I               Image to display.
   @param[in]    window_name     Name of existing window to use.
-  @param[in]    isClosed        Return as closed polygon.
   """
 
-<<<<<<< HEAD
   thePolyLine = getline_rgb(I, True, window_name)
 
   imsize = np.shape(I)
@@ -649,7 +635,17 @@
 
     return rgb, dep
 
-=======
+#=============================== getpts_rgb ==============================
+#
+def getpts_rgb(I, window_name = "Image"):
+  """!
+  @brief    Quick and dirty equivalent implementation to Matlab's getpts.
+
+  @param[in]    I               Image to display.
+  @param[in]    window_name     Name of existing window to use.
+  @param[in]    isClosed        Return as closed polygon.
+  """
+
   # See getline_rgb for code inspiration.
   #
   def click_event(event, x, y, flags, params):
@@ -689,7 +685,6 @@
   close(window_name)
 
   return pts
->>>>>>> 96306caf
 
 ## @}
 #
